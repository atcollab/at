"""Python port of the Accelerator Toolbox"""

# Make all functions visible in the at namespace:
from .tracking import *
from .physics import *
<<<<<<< HEAD
from .load_mat import *
from .elements import *
=======
>>>>>>> 5e49328e
from .lattice import *


class AtError(Exception):
    pass


class AtWarning(Warning):
    pass<|MERGE_RESOLUTION|>--- conflicted
+++ resolved
@@ -3,12 +3,8 @@
 # Make all functions visible in the at namespace:
 from .tracking import *
 from .physics import *
-<<<<<<< HEAD
+from .lattice import *
 from .load_mat import *
-from .elements import *
-=======
->>>>>>> 5e49328e
-from .lattice import *
 
 
 class AtError(Exception):
