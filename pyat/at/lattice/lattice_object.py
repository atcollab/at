--- conflicted
+++ resolved
@@ -467,10 +467,7 @@
         #     raise AtError('harmonic number ({}) must be a multiple of {}'
         #                   .format(value, int(self.periodicity)))
         self._cell_harmnumber = cell_h
-<<<<<<< HEAD
         self._particle.harmonic_number = self.harmonic_number
-=======
->>>>>>> f9e2e730
 
     @property
     def gamma(self) -> float:
