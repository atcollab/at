"""ID table :py:class:`.Element`."""

from __future__ import annotations

from pathlib import Path
from warnings import warn

import numpy as np

from ...constants import clight, e_mass
from .element_object import Element


def _anyarray(value: np.ndarray) -> None:
    # Ensure proper ordering(F) and alignment(A) for "C" access in integrators
    return np.require(value, dtype=np.float64, requirements=["F", "A"])


class InsertionDeviceKickMap(Element):
    """
    Insertion Device Element. Valid for a parallel electron beam.

      Pascale ELLEAUME, "A New Approach to the Electron Beam Dynamics in
        Undulators and  Wigglers". EPAC1992 0661.
        European Synchrotron Radiation Facility.
        BP 220, F-38043 Grenoble, France
    """

    _BUILD_ATTRIBUTES = Element._BUILD_ATTRIBUTES + [
        "PassMethod",
        "Filename_in",
        "Normalization_energy",
        "Nslice",
        "Length",
        "xkick",
        "ykick",
        "xkick1",
        "ykick1",
        "xtable",
        "ytable",
    ]

    _conversions = dict(
        Element._conversions,
        Nslice=int,
        xkick=_anyarray,
        ykick=_anyarray,
        xkick1=_anyarray,
        ykick1=_anyarray,
    )

    def set_DriftPass(self) -> None:
        """Set DriftPass tracking pass method."""
        self.PassMethod = "DriftPass"

    def set_IdTablePass(self) -> str:
        """Set IdTablePass tracking pass method."""
        self.PassMethod = "IdTablePass"

    def get_PassMethod(self) -> str:
        """Get the current tracking pass method.

        Returns:
            String with the current tracking pass method.
        """
        warn(UserWarning("get_PassMethod is deprecated; do not use"), stacklevel=2)
        return self.PassMethod

    def from_text_file(self, Nslice: int, Filename_in: str, Energy: float) -> tuple:
        """
        Create an Insertion Device Kick Map from a Radia field map file.

        Arguments:
            Nslice: number of slices in integrator.
            Filename_in: input filename.
            Energy: particle energy in GeV.

        Returns:
            A tuple.
            Element parameters, default PassMethod: ``IdTablePass``.
        """

        # 2023jul04 changing class to save in .mat and .m
        # 2023apr30 redefinition to function
        # 2023jan18 fix bug with element print
        # 2023jan15 first release
        # orblancog
        def read_radia_field_map(file_in_name: str) -> tuple:
            """
            Read a RadiaField map and return.
<<<<<<< HEAD

            Arguments:
                file_in_name: the file name.

            Returns:
                Tuple with file tables and axes.

            Raises:
                ValueError: if the number of blocks in less than 2 or equal to 3.

            A File, where :
            - the first data line is the length in meters.
            - the second data line is the number of points in the h. plane.
            - the third data line is the number of points in the v. plane.
            - each data block comes after a START.
            - first the horizontal data block, and second the
              vertical data block with the second order kicks.
              There might be two other blocks with the horizontal and
              vertical first order kicks.
            - each block is a table with axes.
            - comments start with #.
            ! File example:
            ! #comment in line 1
            ! #comment in line 2
            ! Length_in_m
            ! #comment in line 4
            ! Number of points in horizontal plane :nh
            ! #comment in line 6
            ! Number of points in vertical plane :nv
            ! #comment in line 8
            ! START
            !             pos_point1h pos_point2h ... pos_pointnh
            ! pos_point1v
            ! ...                    horizontal kick_map(nv,nh)
            ! pos_pointnv
            ! START
            !             pos_point1h pos_point2h ... pos_pointnh
            ! pos_point1v
            ! ...                    vertical kick_map(nv,nh)
            ! pos_pointnv
            ! (EOL)
            """
            thepath = Path(file_in_name)
            with thepath.open(encoding="utf-8") as thefile:
                data_lines = 0  # line not starting with '#'
                header_lines = 0  # line starting with '#'
                block_counter = 0  # START of the h.map, START of the v.map
                kick_block_list = []
                kick_haxes_list = []
                kick_vaxes_list = []
                for line in thefile:
                    sline = line.split()
                    if sline[0] == "#":  # line is comment
                        header_lines += 1
                    else:
                        data_lines += 1
                        if data_lines == 1:  # get the element length
                            el_length = float(sline[0])
                        elif data_lines == 2:  # get the number of hor. points
                            h_points = int(sline[0])
                        elif data_lines == 3:  # get the number of ver. points
                            v_points = int(sline[0])
                            # initialize element kicks and table_axes
                            kick_block = np.zeros((v_points, h_points))
                            haxis = np.zeros(h_points)
                            vaxis = np.zeros(v_points)
                        else:
                            # read block of data
                            if sline[0] == "START" or sline[0] == "START\n":
                                block_counter += 1
                                block_lines = 0
                            if block_lines == 1:
                                haxis = sline
                            if block_lines > 1:
                                # minus one due to python index starting at 0
                                # and minus another one due
                                # to the column labels in first line
                                vaxis[block_lines - 2] = float(sline[0])
                                kick_block[block_lines - 2][:] = sline[1:]
                            if block_lines > v_points:
                                block_lines = 0
                                kick_block_list.append(kick_block)
                                kick_haxes_list.append(haxis)
                                kick_vaxes_list.append(vaxis)
                            block_lines += 1
            # checking how many kick blocks were added
            lenkick_block_list = len(kick_block_list)
            if lenkick_block_list < 2 or lenkick_block_list == 3:
                _minimumblocknumbererrormsg = (
                    "Input file contains only " f"{len(kick_block_list)} block"
                )
                raise ValueError(_minimumblocknumbererrormsg)
            if lenkick_block_list == 2:
                # first order kick not in file
                kick_block_list.append(0.0 * np.copy(kick_block))
                kick_block_list.append(0.0 * np.copy(kick_block))
            elif lenkick_block_list > 4:
                # file contains more blocks that required
                _warn4kickblocks = (
                    "Input file contains more than 4 blocks. "
                    "Additional blocks ignored"
                )
                warn(_warn4kickblocks)
=======
            """
            with open(file_in_name, encoding="utf-8") as f:
                lines = f.readlines()
            f.close()
            # """
            # File, where :
            # - the first data line is the length in meters
            # - the second data line is the number of points in the h. plane
            # - the third data line is the number of points in the v. plane
            # - each data block comes after a START
            # - first the horizontal data block, and second the
            #       vertical data block
            # - each block is a table with axes
            # - comments start with #
            # """
            # File example:
            # #comment in line 1
            # #comment in line 2
            # Length_in_m
            # #comment in line 4
            # Number of points in horizontal plane :nh
            # #comment in line 6
            # Number of points in vertical plane :nv
            # #comment in line 8
            # START
            #             pos_point1h pos_point2h ... pos_pointnh
            # pos_point1v
            # ...                    horizontal kick_map(nv,nh)
            # pos_pointnv
            # START
            #             pos_point1h pos_point2h ... pos_pointnh
            # pos_point1v
            # ...                    vertical kick_map(nv,nh)
            # pos_pointnv
            # (EOL)
            data_lines = 0  # line not starting with '#'
            header_lines = 0  # line starting with '#'
            block_counter = 0  # START of the h.map, START of the v.map
            for line in lines:
                sline = line.split()
                if sline[0] == "#":  # line is comment
                    header_lines += 1
                else:
                    data_lines += 1
                    if data_lines == 1:  # get the element length
                        el_length = float(sline[0])
                    elif data_lines == 2:  # get the number of hor. points
                        h_points = int(sline[0])
                    elif data_lines == 3:  # get the number of ver. points
                        v_points = int(sline[0])
                        # initialize element kicks and table_axes
                        kick_map = numpy.zeros((v_points, h_points))
                        haxis = numpy.zeros(h_points)
                        vaxis = numpy.zeros(v_points)
                    else:
                        # read block of data
                        if sline[0] == "START" or sline[0] == "START\n":
                            block_counter += 1
                            block_lines = 0
                        if block_lines == 1:
                            haxis = sline
                        if block_lines > 1:
                            # minus one due to python index starting at 0
                            # and minus another one due
                            # to the column labels in first line
                            vaxis[block_lines - 2] = float(sline[0])
                            kick_map[block_lines - 2][:] = sline[1:]
                        if block_lines > v_points:
                            block_lines = 0
                            if block_counter == 1:
                                hkickmap = numpy.copy(kick_map)
                                table_cols1 = haxis
                                table_rows1 = vaxis
                            if block_counter == 2:
                                vkickmap = numpy.copy(kick_map)
                                table_cols2 = haxis
                                table_rows2 = vaxis
                            if block_counter > 2:
                                print("atWarning: only two tables read")
                        block_lines += 1
            # dummy variables not implemented in the reading function
            # but required
            hkickmap1 = 0.0 * numpy.copy(hkickmap)
            vkickmap1 = 0.0 * numpy.copy(vkickmap)
>>>>>>> 1c3902d3

            return (
                el_length,
                kick_block_list[0],
                kick_block_list[1],
                kick_haxes_list[0],
                kick_vaxes_list[0],
                kick_haxes_list[1],
                kick_vaxes_list[1],
                kick_block_list[2],
                kick_block_list[3],
                h_points,
                v_points,
            )

        def sorted_table(
            table_in: np.ndarray, sorted_index: np.ndarray, order_axis: str
        ) -> np.ndarray:
            # np.asfortranarray makes a copy of contiguous memory positions
            table_out = np.copy(table_in)
            for i, iis in zip(range(len(sorted_index)), sorted_index):
                if order_axis == "col":
                    table_out[:, i] = table_in[:, iis]
                if order_axis == "row":
                    table_out[i, :] = table_in[iis, :]
            return np.asfortranarray(table_out)

        # read the input data
        (
            el_length,
            hkickmap2,
            vkickmap2,
            table_colshkick,
            table_rowshkick,
            table_colsvkick,
            table_rowsvkick,
            hkickmap1,
            vkickmap1,
            _,
            _,
        ) = read_radia_field_map(Filename_in)

        # set to float
        table_colshkickarray = np.array(table_colshkick, dtype="float64")
        table_rowshkickarray = np.array(table_rowshkick, dtype="float64")
        table_colsvkickarray = np.array(table_colsvkick, dtype="float64")
        table_rowsvkickarray = np.array(table_rowsvkick, dtype="float64")

        # Reorder table_axes
        cols1sorted_index = np.argsort(table_colshkickarray)
        table_colshkickarray.sort()
        rows1sorted_index = np.argsort(table_rowshkickarray)
        table_rowshkickarray.sort()
        cols2sorted_index = np.argsort(table_colsvkickarray)
        table_colsvkickarray.sort()
        rows2sorted_index = np.argsort(table_rowsvkickarray)
        table_rowsvkickarray.sort()
        # Reorder kickmap2
        hkickmap2_a = sorted_table(hkickmap2, cols1sorted_index, "col")
        hkickmap2 = sorted_table(hkickmap2_a, rows1sorted_index, "row")
        vkickmap2_a = sorted_table(vkickmap2, cols2sorted_index, "col")
        vkickmap2 = sorted_table(vkickmap2_a, rows2sorted_index, "row")
        # Reorder kickmap1
        hkickmap1_a = sorted_table(hkickmap1, cols1sorted_index, "col")
        hkickmap1 = sorted_table(hkickmap1_a, rows1sorted_index, "row")
        vkickmap1_a = sorted_table(vkickmap1, cols2sorted_index, "col")
        vkickmap1 = sorted_table(vkickmap1_a, rows2sorted_index, "row")

        # Field to kick factors
        e_mass_gev = e_mass * 1e-9
        brho = 1e9 * np.sqrt(Energy**2 - e_mass_gev**2) / clight
        # kick2 vars
        factor2 = 1.0 / (brho**2)
        xkick = factor2 * hkickmap2
        ykick = factor2 * vkickmap2
        # kick1 vars
        factor1 = 1.0 / (brho)
        xkick1 = factor1 * hkickmap1
        ykick1 = factor1 * vkickmap1
        # axes
        xtable = table_colshkickarray.T
        ytable = table_rowshkickarray.T

        return {
            "PassMethod": "IdTablePass",
            "Filename_in": Filename_in,
            "Normalization_energy": Energy,
            "Nslice": np.uint8(Nslice),
            "Length": el_length,
            "xkick": xkick,
            "ykick": ykick,
            "xkick1": xkick1,
            "ykick1": ykick1,
            "xtable": xtable,
            "ytable": ytable,
        }

    def __init__(self, family_name: str, *args, **kwargs) -> None:
        """
        Init IdTable.

        Arguments:
            family_name: the family name
            args: positional arguments
            kwargs: key-value arguments
        """
        _argnames = [
            "PassMethod",
            "Filename_in",
            "Normalization_energy",
            "Nslice",
            "Length",
            "xkick",
            "ykick",
            "xkick1",
            "ykick1",
            "xtable",
            "ytable",
        ]
        if len(args) < 11:
            # get data from text file
            elemargs = self.from_text_file(*args)
        else:
            # get data from arguments
            elemargs = dict(zip(_argnames, args))
        elemargs.update(kwargs)
        super().__init__(family_name, **elemargs)


# EOF<|MERGE_RESOLUTION|>--- conflicted
+++ resolved
@@ -68,7 +68,9 @@
 
     def from_text_file(self, Nslice: int, Filename_in: str, Energy: float) -> tuple:
         """
-        Create an Insertion Device Kick Map from a Radia field map file.
+        Create an Insertion Device Kick Map from a Radia field map file in text format.
+
+        FamilyName is part of the base class, and all other arguments are described below.
 
         Arguments:
             Nslice: number of slices in integrator.
@@ -87,17 +89,7 @@
         # orblancog
         def read_radia_field_map(file_in_name: str) -> tuple:
             """
-            Read a RadiaField map and return.
-<<<<<<< HEAD
-
-            Arguments:
-                file_in_name: the file name.
-
-            Returns:
-                Tuple with file tables and axes.
-
-            Raises:
-                ValueError: if the number of blocks in less than 2 or equal to 3.
+            Read a RadiaField map in text format and return.
 
             A File, where :
             - the first data line is the length in meters.
@@ -110,7 +102,7 @@
               vertical first order kicks.
             - each block is a table with axes.
             - comments start with #.
-            ! File example:
+            File example (ignore the !SPACE):
             ! #comment in line 1
             ! #comment in line 2
             ! Length_in_m
@@ -130,50 +122,61 @@
             ! ...                    vertical kick_map(nv,nh)
             ! pos_pointnv
             ! (EOL)
+
+            Arguments:
+                file_in_name: the file name.
+
+            Returns:
+                Tuple with file tables and axes.
+
+            Raises:
+                ValueError: if the number of blocks in less than 2 or equal to 3.
             """
             thepath = Path(file_in_name)
             with thepath.open(encoding="utf-8") as thefile:
-                data_lines = 0  # line not starting with '#'
-                header_lines = 0  # line starting with '#'
-                block_counter = 0  # START of the h.map, START of the v.map
-                kick_block_list = []
-                kick_haxes_list = []
-                kick_vaxes_list = []
-                for line in thefile:
-                    sline = line.split()
-                    if sline[0] == "#":  # line is comment
-                        header_lines += 1
+                lines = f.readlines()
+            f.close()
+            data_lines = 0  # line not starting with '#'
+            header_lines = 0  # line starting with '#'
+            block_counter = 0  # START of the h.map, START of the v.map
+            kick_block_list = []
+            kick_haxes_list = []
+            kick_vaxes_list = []
+            for line in lines:
+                sline = line.split()
+                if sline[0] == "#":  # line is comment
+                    header_lines += 1
+                else:
+                    data_lines += 1
+                    if data_lines == 1:  # get the element length
+                        el_length = float(sline[0])
+                    elif data_lines == 2:  # get the number of hor. points
+                        h_points = int(sline[0])
+                    elif data_lines == 3:  # get the number of ver. points
+                        v_points = int(sline[0])
+                        # initialize element kicks and table_axes
+                        kick_block = np.zeros((v_points, h_points))
+                        haxis = np.zeros(h_points)
+                        vaxis = np.zeros(v_points)
                     else:
-                        data_lines += 1
-                        if data_lines == 1:  # get the element length
-                            el_length = float(sline[0])
-                        elif data_lines == 2:  # get the number of hor. points
-                            h_points = int(sline[0])
-                        elif data_lines == 3:  # get the number of ver. points
-                            v_points = int(sline[0])
-                            # initialize element kicks and table_axes
-                            kick_block = np.zeros((v_points, h_points))
-                            haxis = np.zeros(h_points)
-                            vaxis = np.zeros(v_points)
-                        else:
-                            # read block of data
-                            if sline[0] == "START" or sline[0] == "START\n":
-                                block_counter += 1
-                                block_lines = 0
-                            if block_lines == 1:
-                                haxis = sline
-                            if block_lines > 1:
-                                # minus one due to python index starting at 0
-                                # and minus another one due
-                                # to the column labels in first line
-                                vaxis[block_lines - 2] = float(sline[0])
-                                kick_block[block_lines - 2][:] = sline[1:]
-                            if block_lines > v_points:
-                                block_lines = 0
-                                kick_block_list.append(kick_block)
-                                kick_haxes_list.append(haxis)
-                                kick_vaxes_list.append(vaxis)
-                            block_lines += 1
+                        # read block of data
+                        if sline[0] == "START" or sline[0] == "START\n":
+                            block_counter += 1
+                            block_lines = 0
+                        if block_lines == 1:
+                            haxis = sline
+                        if block_lines > 1:
+                            # minus one due to python index starting at 0
+                            # and minus another one due
+                            # to the column labels in first line
+                            vaxis[block_lines - 2] = float(sline[0])
+                            kick_block[block_lines - 2][:] = sline[1:]
+                        if block_lines > v_points:
+                            block_lines = 0
+                            kick_block_list.append(kick_block)
+                            kick_haxes_list.append(haxis)
+                            kick_vaxes_list.append(vaxis)
+                        block_lines += 1
             # checking how many kick blocks were added
             lenkick_block_list = len(kick_block_list)
             if lenkick_block_list < 2 or lenkick_block_list == 3:
@@ -192,92 +195,6 @@
                     "Additional blocks ignored"
                 )
                 warn(_warn4kickblocks)
-=======
-            """
-            with open(file_in_name, encoding="utf-8") as f:
-                lines = f.readlines()
-            f.close()
-            # """
-            # File, where :
-            # - the first data line is the length in meters
-            # - the second data line is the number of points in the h. plane
-            # - the third data line is the number of points in the v. plane
-            # - each data block comes after a START
-            # - first the horizontal data block, and second the
-            #       vertical data block
-            # - each block is a table with axes
-            # - comments start with #
-            # """
-            # File example:
-            # #comment in line 1
-            # #comment in line 2
-            # Length_in_m
-            # #comment in line 4
-            # Number of points in horizontal plane :nh
-            # #comment in line 6
-            # Number of points in vertical plane :nv
-            # #comment in line 8
-            # START
-            #             pos_point1h pos_point2h ... pos_pointnh
-            # pos_point1v
-            # ...                    horizontal kick_map(nv,nh)
-            # pos_pointnv
-            # START
-            #             pos_point1h pos_point2h ... pos_pointnh
-            # pos_point1v
-            # ...                    vertical kick_map(nv,nh)
-            # pos_pointnv
-            # (EOL)
-            data_lines = 0  # line not starting with '#'
-            header_lines = 0  # line starting with '#'
-            block_counter = 0  # START of the h.map, START of the v.map
-            for line in lines:
-                sline = line.split()
-                if sline[0] == "#":  # line is comment
-                    header_lines += 1
-                else:
-                    data_lines += 1
-                    if data_lines == 1:  # get the element length
-                        el_length = float(sline[0])
-                    elif data_lines == 2:  # get the number of hor. points
-                        h_points = int(sline[0])
-                    elif data_lines == 3:  # get the number of ver. points
-                        v_points = int(sline[0])
-                        # initialize element kicks and table_axes
-                        kick_map = numpy.zeros((v_points, h_points))
-                        haxis = numpy.zeros(h_points)
-                        vaxis = numpy.zeros(v_points)
-                    else:
-                        # read block of data
-                        if sline[0] == "START" or sline[0] == "START\n":
-                            block_counter += 1
-                            block_lines = 0
-                        if block_lines == 1:
-                            haxis = sline
-                        if block_lines > 1:
-                            # minus one due to python index starting at 0
-                            # and minus another one due
-                            # to the column labels in first line
-                            vaxis[block_lines - 2] = float(sline[0])
-                            kick_map[block_lines - 2][:] = sline[1:]
-                        if block_lines > v_points:
-                            block_lines = 0
-                            if block_counter == 1:
-                                hkickmap = numpy.copy(kick_map)
-                                table_cols1 = haxis
-                                table_rows1 = vaxis
-                            if block_counter == 2:
-                                vkickmap = numpy.copy(kick_map)
-                                table_cols2 = haxis
-                                table_rows2 = vaxis
-                            if block_counter > 2:
-                                print("atWarning: only two tables read")
-                        block_lines += 1
-            # dummy variables not implemented in the reading function
-            # but required
-            hkickmap1 = 0.0 * numpy.copy(hkickmap)
-            vkickmap1 = 0.0 * numpy.copy(vkickmap)
->>>>>>> 1c3902d3
 
             return (
                 el_length,
