"""
Classes for matching variables and constraints
"""
from __future__ import annotations
from itertools import chain
import numpy as np
from collections.abc import Sequence, Callable
from typing import Optional, Union
from scipy.optimize import least_squares
from itertools import repeat
from at.lattice import Lattice, Refpts, bool_refpts
from at.physics import get_optics, ohmi_envelope, find_orbit


class Variable(object):
    """A :py:class:`Variable` is a scalar value acting on a lattice through the
    user-defined functions setfun and getfun

    Parameters:
        setfun:     User-defined function for setting the Variable. Called as:

          :code:`setfun(ring, value, *args, **kwargs)`

          where :code:`value` is the scalar value to apply

          The positional and keyword parameters come from the
          :py:class:`Variable` initialisation
        getfun:     User-defined function for retrieving the actual value of
          the variable: Called as:

          :code:`value = getfun(ring, *args, **kwargs)`

          The positional and keyword parameters come from the
          :py:class:`Variable` initialisation
        name:       Name of the Variable; Default: ``''``
        bounds:     Lower and upper bounds of the variable value
        fun_args:       Positional arguments transmitted to ``setfun`` and
          ``getfun`` functions

    Keyword Args:
        **fun_kwargs:   Keyword arguments transmitted to ``setfun``and
          ``getfun`` functions
    """
    def __init__(self, setfun: Callable, getfun: Callable,
                 name: str = '',
                 bounds: tuple[float, float] = (-np.inf, np.inf),
                 fun_args: tuple = (), **fun_kwargs):
        self.setfun = setfun
        self.getfun = getfun
        self.name = name
        self.bounds = bounds
        self.args = fun_args
        self.kwargs = fun_kwargs
        super(Variable, self).__init__()

    def set(self, ring: Lattice, value):
        """Set the variable value"""
        self.setfun(ring, value, *self.args, **self.kwargs)

    def get(self, ring: Lattice):
        """Get the actual variable value"""
        return self.getfun(ring, *self.args, **self.kwargs)

    @staticmethod
    def header():
        return '\n{:>12s}{:>13s}{:>16s}{:>16s}\n'.format(
            'Name', 'Initial', 'Final ', 'Variation')

    def status(self, ring: Lattice, vini=np.NaN):
        vnow = self.get(ring)
        return '{:>12s}{: 16e}{: 16e}{: 16e}'.format(
            self.name, vini, vnow, (vnow - vini))


class ElementVariable(Variable):
    """An :py:class:`ElementVariable` is:

    * a scalar attribute or
    * an element of an array attribute

    of one or several :py:class:`.Element` (s) of a lattice.

    Parameters:
        refpts:     Location of variable :py:class:`.Element` (s)
        attname:    Attribute name
        index:      Index in the attribute array. Use :py:obj:`None` for
          scalar attributes
        name:       Name of the Variable; Default: ``''``
        bounds:     Lower and upper bounds of the variable value
    """

    def __init__(self, refpts: Refpts, attname: str,
                 index: Optional[int] = None,
                 name: str = '',
                 bounds: tuple[float, float] = (-np.inf, np.inf)):
        setf, getf = self._access(index)

        def setfun(ring, value):
            for elem in ring.select(refpts):
                setf(elem, attname, value)

        def getfun(ring):
            values = np.array([getf(elem, attname) for elem in
                               ring.select(refpts)])
            return np.average(values)

        super(ElementVariable, self).__init__(setfun, getfun, name=name,
                                              bounds=bounds)
        self.refpts = refpts

    @staticmethod
    def _access(index):
        """Access to element attributes"""
        if index is None:
            setf = setattr
            getf = getattr
        else:
            def setf(elem, attrname, value):
                getattr(elem, attrname)[index] = value

            def getf(elem, attrname):
                return getattr(elem, attrname)[index]
        return setf, getf


class Constraints(object):
    """Container for generic constraints:

    * a constraint is defined by a user-defined evaluation function,
    * constraints are added to the container with the :py:meth:`add` method.

    Parameters:
        *args:      Positional arguments sent to the evaluation functions
          of all the embedded constraints

    Keyword Args:
        **kwargs:   Keyword arguments sent to the evaluation functions
          of all the embedded constraints

    Examples:
        Define an evaluation function for the ring circumference:

        >>> def circ_fun(ring):
        ...     return ring.get_s_pos(len(ring) + 1)

        Define an evaluation function for the momentum compaction factor:

        >>> def mcf_fun(ring):
        ...     return ring.get_mcf()

        Construct the container:

        >>> cnstrs = Constraints()

        Add the two constraints:

        >>> cnstrs.add(circ_fun, 850.0)
        >>> cnstrs.add(mcf_fun, 1.0e-4, weight=0.1)
    """
    def __init__(self, *args, **kwargs):
        self.name = []
        self.fun = []
        self.target = []
        self.weight = []
        self.lbound = []
        self.ubound = []
        self.rad = kwargs.pop('rad', False)
        self.args = args
        self.kwargs = kwargs

    def add(self, fun: Callable, target, name: Optional[str] = None,
            weight=1.0, bounds=(0.0, 0.0)):
        """Add a target to the :py:class:`Constraints` container

        .. highlight:: python

        Parameters:
            fun:          Evaluation function. Called as:

              :code:`value = fun(ring, *args, **kwargs)`

              ``value`` is the constrained parameter value,

              ``value`` may be a scalar or an array.

              The positional and keyword parameters come from
              the :py:class:`Constraints` initialisation
            target:       Desired value.
            name:         Name of the constraint. If :py:obj:`None`, a ``name``
              is generated from the name of the evaluation function
            weight:       Weight factor: the residual is
              :code:`(value-target)/weight`
            bounds:       Lower and upper bounds. The parameter is constrained
              in the interval [target-low_bound target+up_bound]

        The "target", "weight" and "bounds" input must be broadcastable to the
        shape of "value".
        """
        if name is None:                # Generate the constraint name
            name = fun.__name__
        self.name.append(name)
        self.fun.append(fun)
        target, lbound, ubound = np.atleast_1d(target, *bounds)
        self.target.append(target)
        self.weight.append(weight)
        self.lbound.append(lbound)
        self.ubound.append(ubound)

    def values(self, ring: Lattice):
        """Return the list of actual parameter values"""
        return [fun(ring, *self.args, **self.kwargs) for fun in self.fun]

    def evaluate(self, ring: Lattice):
        """Return a flattened array of weighted residuals"""

        def res(value, target, weight, lbound, ubound):
            diff = value - target   # broadcast here => at least 1 dimension
            lb = diff + lbound
            ub = diff - ubound
            lb[lb >= 0] = 0         # needs at least 1 dimension
            ub[ub <= 0] = 0
            return np.maximum(abs(lb), abs(ub)) / weight

        return np.concatenate([res(v, t, w, lb, ib) for v, t, w, lb, ib
                               in zip(self.values(ring), self.target,
                                      self.weight, self.lbound,
                                      self.ubound)], axis=None)

    @staticmethod
    def header():
        """Header for the display of constraint values and residuals"""
        return '\n{:>12s}{:>13s}{:>16s}{:>16s}{:>16s}\n'.format(
            'Name', 'Initial', 'Final ', 'Target', 'Residual')

    def status(self, ring: Lattice, initial=None):
        """Return a string giving the actual state of constraints"""
        if initial is None:
            initial = repeat(np.NaN)
        strs = []
        for name, ini, now, target in zip(self.name, initial,
                                          self.values(ring), self.target):
            now, target = np.broadcast_arrays(now, target)
            for vi, vn, vt in zip(np.broadcast_to(ini, now.shape).flat,
                                  now.flat,
                                  np.broadcast_to(target, now.shape).flat):
                strs.append('{:>12s}{: 16e}{: 16e}{: 16e}{: 16e}'.format(
                    name, vi, vn, vt, vn - vt))
        return '\n'.join(strs)


class ElementConstraints(Constraints):
    """Base class for position-related constraints: handle the refpoints
    of each target"""
    def __init__(self, ring: Lattice, *args, **kwargs):
        self.nelems = len(ring)
        self.refs = []
        self.refpts = ring.bool_refpts([])
        super(ElementConstraints, self).__init__(*args, **kwargs)

    @staticmethod
    def _arrayaccess(index):
        """Access to array elements"""
        if index is None:
            def getv(x):
                return x
        else:
            def getv(x):
                return x[index]
        return getv

    @staticmethod
    def _recordaccess(index):
        """Access to optics parameters"""
        if index is None:
            getf = getattr
        else:
            if isinstance(index, tuple):
                idx = (Ellipsis,)+index
            else:
                idx = (Ellipsis, index)

            def getf(lindata, attrname):
                return getattr(lindata, attrname)[idx]
        return getf

    def add(self, fun: Callable, target,
            refpts: Optional[Refpts] = None, **kwargs):
        """Add a target to the :py:class:`ElementConstraints` container

        Parameters:
            fun:          Evaluation function. Called as:

              :code:`value = fun(ring, *args, **kwargs)`

              ``value`` is the constrained parameter value

              ``value`` may be a scalar or an array.

              the positional and keyword parameters come from
              the :py:class:`ElementConstraints` initialisation
            target:       Desired value.
            refpts:       Location of the constraint

        Keyword Args:
            name:         Name of the constraint. If :py:obj:`None`, a ``name``
              is generated from the name of the evaluation function
            weight:       Weight factor: the residual is
              :code:`(value-target)/weight`
            bounds:       Lower and upper bounds. The parameter is constrained
              in the interval [target-low_bound target+up_bound]

        The "target", "weight" and "bounds" input must be broadcastable to the
        shape of "value".
        """
        ref = bool_refpts(refpts, self.nelems)
        # Store the new refpoint
        self.refs.append(ref)
        # Update the union of all refpoints
        self.refpts = np.stack((self.refpts, ref), axis=0).any(axis=0)
        super(ElementConstraints, self).add(fun, target, **kwargs)

    def values(self, ring: Lattice):
        # Single optics computation
        vloc, vglob = self.compute(ring, *self.args, **self.kwargs)
        # Evaluate all constraints
        return [fun(loc, *vglob) for fun, loc in zip(self.fun, vloc)]

    def compute(self, ring: Lattice, *args, **kwargs):
        """Dummy computation. Compute must return:
        - an iterator over local data for each target
        - a tuple of global data
        """
        return repeat(None), ()


class LinoptConstraints(ElementConstraints):
    # noinspection PyUnresolvedReferences
    """Container for linear optics constraints:

    * a constraint can be set on any result of at.get_optics
    * constraints are added to the container with the LinoptConstraints.add
      method.

    :py:func:`.get_optics` is called once before the evaluation of all
    constraints

    Parameters:
        ring:       Lattice description

    Keyword Args:
        dp (float):   Momentum deviation.
        dct (float):  Path lengthening. If specified, ``dp`` is
          ignored and the off-momentum is deduced from the path lengthening.
        orbit (Optional[Orbit]): Avoids looking for the closed orbit if is
          already known ((6,) array)
        twiss_in:   Initial twiss parameters for transfer line optics.
          See :py:func:`.linopt6`
        method (Callable):  Method used for the analysis of the
          transfer matrix. Can be :py:obj:`~.linear.linopt2`,
          :py:obj:`~.linear.linopt4`, :py:obj:`~.linear.linopt6`

          * :py:obj:`~.linear.linopt2`: No longitudinal motion,
                                        no H/V coupling,
          * :py:obj:`~.linear.linopt4`: No longitudinal motion, Sagan/Rubin
            4D-analysis of coupled motion,
          * :py:obj:`~.linear.linopt6` (default): With or without longitudinal
            motion, normal mode analysis

    Example:

        >>> cnstrs = LinoptConstraints(ring, dp=0.01, coupled=False)

        Add a beta x (beta[0]) constraint at location ref_inj:

        >>> cnstrs.add('beta', 18.0, refpts=ref_inj,
                       name='beta_x_inj', index=0)

        Add an horizontal tune (tunes[0]) constraint:

        >>> cnstrs.add('tunes', 0.44, index=0, weight=0.01)

        Add a chromaticity constraint (both planes):

        >>> cnstrs.add('chroms', [0.0 0.0])

        Define a constraint of phase advances between 2 points:

        >>> def mu_diff(lindata, tune, chrom):
        ...     delta_mu = (lindata[1].mu - lindata[0].mu)/(2*np.pi)
        ...     return delta_mu % 1.0

        Add a H phase advance constraint, giving the desired locations:

        >>> cnstrs.add(mu_diff, 0.5, refpts=[sf0 sf1], index=0)
        """
    def __init__(self, ring: Lattice, **kwargs):
        self.get_chrom = False
        super(LinoptConstraints, self).__init__(ring, **kwargs)

    def add(self, param, target, refpts: Optional[Refpts] = None,
            index: Optional[Union[int, slice]] = None,
            name: Optional[str] = None, **kwargs):
        """Add a target to the LinoptConstraints container

        Parameters:
            param:         2 possibilities:

              * parameter name: see :py:func:`.linopt6` for the
                name of available parameters. In addition to local
                optical parameters, ``'tunes'`` and ``'chroms'``
                are allowed.
              * user-supplied parameter evaluation function:

                :code:`value = param(lindata, tune, chrom)`

                ``lindata`` contains the optics parameters at all the
                specified refpoints
                ``value`` is the constrained parameter value
                (scalar or array).
            target:       desired value.
            refpts:       location of the constraint. Several locations may be
              given to apply the same constraint at several points.
            index:        index in the parameter array. If :py:obj:`None`,
              the full array is used.
            name:         name of the constraint. If :py:obj:`None`, name is
              generated from ``param`` and ``index``.

        Keyword Args:
            weight:       Weight factor: the residual is
              :code:`(value-target)/weight`
            bounds:       lower and upper bounds. The parameter is constrained
                          in the interval [target-low_bound target+up_bound]
            UseInteger:   Match integer part of mu, much slower as the optics
                          calculation is done for all refpts

        The target, weight and bounds values must be broadcastable to the shape
        of value.
        """
        getf = self._recordaccess(index)
        getv = self._arrayaccess(index)
        use_integer = kwargs.pop('UseInteger', False)
        norm_mu = {'mu': 1, 'mun': 2*np.pi}

        if name is None:                # Generate the constraint name
            name = param.__name__ if callable(param) else param
            if index is not None:
                name = '{}_{}'.format(name, index)

        if callable(param):
            def fun(refdata, tune, chrom):
                return getv(param(refdata, tune, chrom))
            self.get_chrom = True       # fun may use dispersion or chroma
        elif param == 'tunes':
            # noinspection PyUnusedLocal
            def fun(refdata, tune, chrom):
                return getv(tune)
            refpts = []
        elif param == 'chroms':
            # noinspection PyUnusedLocal
            def fun(refdata, tune, chrom):
                return getv(chrom)
            refpts = []
            self.get_chrom = True       # slower but necessary
        elif param == 'mu' or param == 'mun':
<<<<<<< HEAD
            # noinspection PyUnusedLocal
            def fun(refdata, tune, chrom):
                if use_integer:
                    return getf(refdata, 'mu') / norm_mu[param]
                else:
                    return (getf(refdata, 'mu') % (2*np.pi)) / norm_mu[param]
            if use_integer:
                self.refpts[:] = True  # necessary not to miss 2*pi jumps
            else:
                target = target % (2 * np.pi / norm_mu[param])
        else:
            # noinspection PyUnusedLocal
            def fun(refdata, tune, chrom):                       
                return getf(refdata, param)                
=======
            # noinspection PyUnusedLocal
            def fun(refdata, tune, chrom):
                if use_integer:
                    return getf(refdata, 'mu') / norm_mu[param]
                else:
                    return (getf(refdata, 'mu') % (2*np.pi)) / norm_mu[param]
            if use_integer:
                self.refpts[:] = True  # necessary not to miss 2*pi jumps
            else:
                target = target % (2 * np.pi / norm_mu[param])
        else:
            # noinspection PyUnusedLocal
            def fun(refdata, tune, chrom):
                return getf(refdata, param)
>>>>>>> 6cc2bbfa

        super(LinoptConstraints, self).add(fun, target, refpts, name=name,
                                           **kwargs)

    def compute(self, ring: Lattice, *args, **kwargs):
        """Optics computation before evaluation of all constraints"""
        ld0, bd, ld = get_optics(ring, refpts=self.refpts,
                                 get_chrom=self.get_chrom, **kwargs)
        return (ld[ref[self.refpts]] for ref in self.refs), \
               (bd.tune[:2], bd.chromaticity)


class OrbitConstraints(ElementConstraints):
    # noinspection PyUnresolvedReferences
    """Container for orbit constraints:
    The closed orbit can be handled with :py:class`LinoptConstraints`, but for
    problems which do not involve parameters other than orbit, like steering or
    orbit bumps, :py:class:`OrbitConstraints` is much faster.

    :py:func:`.find_orbit` is called once before the evaluation of all
    constraints

    Parameters:
        ring:       Lattice description

    Keyword Args:
        dp (float):   Momentum deviation.
        dct (float):  Path lengthening. If specified, ``dp`` is
          ignored and the off-momentum is deduced from the path lengthening.
        orbit (Optional[Orbit]): Avoids looking for the closed orbit if is
          already known ((6,) array)

    Example:
        >>> cnstrs = OrbitConstraints(ring, dp=0.01)

        Add a bump (x=-0.004, x'=0) constraint at location ref_inj

        >>> cnstrs.add([-0.004, 0.0], refpts=ref_inj, index=slice(2))
    """
    def __init__(self, ring: Lattice, *args, **kwargs):
        if ring.radiation:
            kwargs.pop('dp', 0.0)
            kwargs.pop('dct', 0.0)
        super(OrbitConstraints, self).__init__(ring, *args, **kwargs)

    def add(self, target, refpts: Optional[Refpts] = None,
            index: Optional[Union[int, slice]] = None,
            name: Optional[str] = None, **kwargs):
        """Add a target to the OrbitConstraints container

        Parameters:
            target:       desired value.
            refpts:       location of the constraint. Several locations may be
              given to apply the same constraint at several points.
            index:        index in the orbit vector. If :py:obj:`None`, the
              full orbit is used.
            name:         name of the constraint. Default: ``'orbit'``

        Keyword Args:
            weight:       Weight factor: the residual is
              :code:`(value-target)/weight`
            bounds:       lower and upper bounds. The parameter is constrained
                          in the interval [target-low_bound target+up_bound]

        The target, weight and bounds values must be broadcastable to the shape
        of value.
        """

        if name is None:                # Generate the constraint name
            name = 'orbit' if index is None else 'orbit_{}'.format(index)

        fun = self._arrayaccess(index)
        super(OrbitConstraints, self).add(fun, target, refpts, name=name,
                                          **kwargs)

    def compute(self, ring: Lattice, *args, **kwargs):
        """Orbit computation before evaluation of all constraints"""
        orbit0, orbit = find_orbit(ring, refpts=self.refpts, **kwargs)
        return (orbit[ref[self.refpts]].T for ref in self.refs), ()


class EnvelopeConstraints(ElementConstraints):
    """Container for envelope constraints:

    * a constraint can be set on any result of :py:func:`.ohmi_envelope`,
    * constraints are added to the container with the :py:meth:`add` method.

    :py:func:`.ohmi_envelope` is called once before the evaluation of all
    constraints.

    Parameters:
        ring:       Lattice description
    """
    def __init__(self, ring: Lattice):
        super(EnvelopeConstraints, self).__init__(ring, rad=True)

    def add(self, param, target, refpts: Optional[Refpts] = None,
            index: Optional[Union[int, slice]] = None,
            name: Optional[str] = None, **kwargs):
        """Add a target to the :py:class:`EnvelopeConstraints` container

        Parameters:
            param:        2 possibilities:

              - parameter name: see :py:func:`.ohmi_envelope` for the
                name of available parameters. In addition to local parameters,
                ``'tunes'``, ``'damping_rates'``, ``'mode_matrices'`` and
                ``'mode_emittance'`` are allowed.
              - user-supplied parameter evaluation function:

                :code:`value = param(emit_data, beam_data)`

                ``emit_data`` contains the emittance data at all the
                specified refpoints
                ``value`` is the constrained parameter value
                (scalar or array).
            target:       desired value.
            refpts:       location of the constraint. Several locations may be
              given to apply the same constraint at several points.
            index:        index in the parameter array. If :py:obj:`None`,
              the full array is used.
            name:         name of the constraint. If :py:obj:`None`, name is
              generated from ``param`` and ``index``.

        Keyword Args:
            weight:       Weight factor: the residual is
              :code:`(value-target)/weight`
            bounds:       lower and upper bounds. The parameter is constrained
                          in the interval [target-low_bound target+up_bound]

        The target, weight and bounds values must be broadcastable to the shape
        of value.
        """
        def beam_constraint(prm):
            # noinspection PyUnusedLocal
            def beamfunc(refdata, beam_data):
                return getv(beam_data[prm])
            return beamfunc

        getf = self._recordaccess(index)
        getv = self._arrayaccess(index)

        if name is None:                # Generate the constraint name
            name = param.__name__ if callable(param) else param
            if index is not None:
                name = '{}_{}'.format(name, index)

        if callable(param):
            def fun(refdata, beam_data):
                return getv(param(refdata, beam_data))
        elif param in ['tunes', 'damping_rates', 'mode_matrices',
                       'mode_emittances']:
            fun = beam_constraint(param)
            refpts = []
        else:
            # noinspection PyUnusedLocal
            def fun(refdata, beam_data):
                return getf(refdata, param)

        super(EnvelopeConstraints, self).add(fun, target, refpts, name=name,
                                             **kwargs)

    def compute(self, ring: Lattice, *args, **kwargs):
        """Optics computation before evaluation of all constraints"""
        em0, beamdata, em = ohmi_envelope(ring, refpts=self.refpts, **kwargs)
        return (em[ref[self.refpts]] for ref in self.refs), (beamdata,)


def match(ring: Lattice, variables: Sequence[Variable],
          constraints: Sequence[Constraints], verbose: int = 2,
          max_nfev: int = 1000,
          diff_step: float = 1.0e-10,
          method=None, copy: bool = True):
    """Perform matching of constraints by varying variables

    Parameters:
        ring:               Lattice description
        variables:          sequence of Variable objects
        constraints:        sequence of Constraints objects
        verbose:            Print additional information
        max_nfev:           Maximum number of evaluations
        diff_step:          Convergence threshold
        method:
        copy:
    """
    def fun(vals):
        for value, variable in zip(vals, variables):
            variable.set(ring1, value)

        c = [cons.evaluate(ring1) for cons in constraints]
        return np.concatenate(c, axis=None)

    if copy:
        # Make a shallow copy of ring
        ring1 = ring.copy()
        varpts = ring.bool_refpts([])
        # build the list of variable elements
        for var in variables:
            if isinstance(var, ElementVariable):
                varpts |= ring.bool_refpts(var.refpts)
        # make a deep copy of all the variable elements
        for ref in ring.uint32_refpts(varpts):
            ring1[ref] = ring1[ref].deepcopy()
    else:
        ring1 = ring

    aaa = [(var.get(ring1), var.bounds) for var in variables]
    vini, bounds = zip(*aaa)
    bounds = np.array(bounds).T

    cini = [cst.values(ring1) for cst in constraints]
    ntargets = sum(np.size(a) for a in chain.from_iterable(cini))

    if method is None:
        if np.all(abs(bounds) == np.inf) and ntargets >= len(variables):
            method = 'lm'
        else:
            method = 'trf'
    if verbose >= 1:
        print('\n{} constraints, {} variables, using method {}\n'.
              format(ntargets, len(variables), method))

    least_squares(fun, vini, bounds=bounds, verbose=verbose, max_nfev=max_nfev,
                  method=method, diff_step=diff_step)

    if verbose >= 1:
        print(Constraints.header())
        for cst, ini in zip(constraints, cini):
            print(cst.status(ring1, initial=ini))

        print(Variable.header())
        for var, vini in zip(variables, vini):
            print(var.status(ring1, vini=vini))

    return ring1<|MERGE_RESOLUTION|>--- conflicted
+++ resolved
@@ -462,22 +462,6 @@
             refpts = []
             self.get_chrom = True       # slower but necessary
         elif param == 'mu' or param == 'mun':
-<<<<<<< HEAD
-            # noinspection PyUnusedLocal
-            def fun(refdata, tune, chrom):
-                if use_integer:
-                    return getf(refdata, 'mu') / norm_mu[param]
-                else:
-                    return (getf(refdata, 'mu') % (2*np.pi)) / norm_mu[param]
-            if use_integer:
-                self.refpts[:] = True  # necessary not to miss 2*pi jumps
-            else:
-                target = target % (2 * np.pi / norm_mu[param])
-        else:
-            # noinspection PyUnusedLocal
-            def fun(refdata, tune, chrom):                       
-                return getf(refdata, param)                
-=======
             # noinspection PyUnusedLocal
             def fun(refdata, tune, chrom):
                 if use_integer:
@@ -492,7 +476,6 @@
             # noinspection PyUnusedLocal
             def fun(refdata, tune, chrom):
                 return getf(refdata, param)
->>>>>>> 6cc2bbfa
 
         super(LinoptConstraints, self).add(fun, target, refpts, name=name,
                                            **kwargs)
