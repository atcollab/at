"""
Accelerator physics functions
"""
# noinspection PyUnresolvedReferences
# Avalailable here for backward compatibility
from ..lattice import DConstant, Orbit, frequency_control
from .amat import *
from .energy_loss import *
from .revolution import *
from .harmonic_analysis import *
from .orbit import *
from .matrix import *
from .linear import *
from .diffmatrix import find_mpole_raddiff_matrix
from .wiggdiffmatrix import FDW
from .radiation import *
from .ring_parameters import *
from .nonlinear import *
from .fastring import *
from .frequency_maps import fmap_parallel_track
<<<<<<< HEAD
<<<<<<< HEAD
from .rdt import *
=======
from .magnet_tools import *
>>>>>>> master
=======
from .rdt import *
from .magnet_tools import *
>>>>>>> 0f7e28a7
<|MERGE_RESOLUTION|>--- conflicted
+++ resolved
@@ -18,13 +18,5 @@
 from .nonlinear import *
 from .fastring import *
 from .frequency_maps import fmap_parallel_track
-<<<<<<< HEAD
-<<<<<<< HEAD
 from .rdt import *
-=======
-from .magnet_tools import *
->>>>>>> master
-=======
-from .rdt import *
-from .magnet_tools import *
->>>>>>> 0f7e28a7
+from .magnet_tools import *