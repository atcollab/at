--- conflicted
+++ resolved
@@ -102,11 +102,7 @@
 
 # noinspection PyPep8Naming
 def get_timelag_fromU0(ring: Lattice,
-<<<<<<< HEAD
                        method: Optional[ELossMethod] = ELossMethod.TRACKING,
-=======
-                       method: ELossMethod = ELossMethod.INTEGRAL,
->>>>>>> edaab055
                        cavpts: Optional[Refpts] = None) -> Tuple[float, float]:
     """
     Get the TimeLag attribute of RF cavities based on frequency,
