"""
Coupled or non-coupled 4x4 linear motion
"""
import numpy
from numpy.linalg import multi_dot as md
from math import sqrt, atan2, pi
from .matrix import find_m44, jmat
from .orbit import find_orbit4
from ..lattice import uint32_refpts, get_s_pos
from ..tracking import lattice_pass

__all__ = ['get_twiss', 'linopt']

DDP = 1e-8

_jmt = jmat(1)

# dtype for structured array containing Twiss parameters
TWISS_DTYPE = [('idx', numpy.uint32),
               ('s_pos', numpy.float64),
               ('closed_orbit', numpy.float64, (6,)),
               ('dispersion', numpy.float64, (4,)),
               ('alpha', numpy.float64, (2,)),
               ('beta', numpy.float64, (2,)),
               ('mu', numpy.float64, (2,)),
               ('m44', numpy.float64, (4, 4))]

# dtype for structured array containing linopt parameters
LINDATA_DTYPE = TWISS_DTYPE + [('A', numpy.float64, (2, 2)),
                               ('B', numpy.float64, (2, 2)),
                               ('C', numpy.float64, (2, 2)),
                               ('gamma', numpy.float64)]


def _twiss22(ms, alpha0, beta0):
    """
    Calculate Twiss parameters from the standard 2x2 transfer matrix
    (i.e. x or y).
    """
    bbb = ms[0, 1, :]
    aaa = ms[0, 0, :] * beta0 - bbb * alpha0
    beta = (aaa * aaa + bbb * bbb) / beta0
    alpha = -(aaa * (ms[1, 0, :] * beta0 - ms[1, 1, :] * alpha0) + bbb * ms[1, 1, :]) / beta0
    mu = numpy.arctan2(bbb, aaa)
    # Unwrap negative jumps in betatron phase advance
    dmu = numpy.diff(mu)
    jumps = numpy.append([0], dmu) < 0
    mu += numpy.cumsum(jumps) * 2.0 * numpy.pi
    return alpha, beta, mu


def _closure(m22):
    diff = (m22[0, 0] - m22[1, 1]) / 2.0
    sinmu = numpy.sign(m22[0, 1]) * sqrt(-m22[0, 1] * m22[1, 0] - diff * diff)
    cosmu = 0.5 * numpy.trace(m22)
    alpha = diff / sinmu
    beta = m22[0, 1] / sinmu
    tune = (atan2(sinmu, cosmu) / 2.0 / pi) % 1
    return alpha, beta, tune


def get_twiss(ring, dp=0.0, refpts=None, get_chrom=False, orbit=None, keep_lattice=False, ddp=DDP):
    """
    Perform linear analysis of the NON-COUPLED lattices

    PARAMETERS
        ring            lattice description
        dp              momentum deviation. Defaults to 0
        refpts          elements at which data is returned. It can be
                        1) an integer (0 indicating the first element)
                        2) a list of integers
                        3) a numpy array of booleans as long as ring where
                           selected elements are true
                        Defaults to None

    KEYWORDS
        orbit           avoids looking for the colsed orbit if is already known ((6,) array)
        get_chrom       compute dispersion and chromaticities. Needs computing the optics
                        at 2 different momentum deviations around the central one.
                        Defaults to False
        keep_lattice    Assume no lattice change since the previous tracking.
                        Defaults to False
        ddp=1.0E-8      momentum deviation used for computation of chromaticities and dispersion

    OUTPUT
        twiss0          linear optics data at the entrance/end of the ring
        tune            [tune_h, tune_v], fractional part of the linear tunes
        chrom           [ksi_h , ksi_v], vector of chromaticities ksi = d(nu)/(dP/P).
                        Only computed if 'get_chrom' is True
        twiss           Only returned if refpts is not None:
                        linear optics at the points refered to by refpts

        twiss is a structured array with fields:
        idx             element index in the ring                           (nrefs,)
        s_pos           longitudinal position [m]                           (nrefs,)
        closed_orbit    closed orbit vector with                            (nrefs, 6)
        dispersion      dispersion vector.                                  (nrefs, 4)
                        Only computed if 'get_chrom' is True                (nrefs, 4)
        m44             4x4 transfer matrix M from the beginning of ring    (nrefs, 4, 4)
                        to the entrance of the element [2]
        mu              [mux, muy], A and B betatron phase                  (nrefs, 2)
        beta            [betax, betay] vector                               (nrefs, 2)
        alpha           [alphax, alphay] vector                             (nrefs, 2)
        All values are given at the entrance of each element specified in refpts.

    See also linopt
    """
    uintrefs = uint32_refpts([] if refpts is None else refpts, len(ring))

    if orbit is None:
        orbit = find_orbit4(ring, dp, keep_lattice=keep_lattice)
        keep_lattice = True

<<<<<<< HEAD
    orbs = numpy.squeeze(lattice_pass(ring, orbit.copy(order='K'), refpts=uintrefs,
                                      keep_lattice=keep_lattice))
=======
    orbs = numpy.rollaxis(numpy.squeeze(lattice_pass(ring, orbit.copy(order='K'), refpts=uintrefs,
                                                     keep_lattice=keep_lattice), axis=(1, 3)), -1)
>>>>>>> 134160de
    m44, mstack = find_m44(ring, dp, uintrefs, orbit=orbit, keep_lattice=True)
    nrefs = uintrefs.size

    # Get initial twiss parameters
    a0_x, b0_x, tune_x = _closure(m44[:2, :2])
    a0_y, b0_y, tune_y = _closure(m44[2:, 2:])
    tune = numpy.array([tune_x, tune_y])

    # Calculate chromaticity by calling this function again at a slightly
    # different momentum.
    if get_chrom:
        d0_up, tune_up, _, l_up = get_twiss(ring, dp + 0.5 * ddp, uintrefs, keep_lattice=True)
        d0_down, tune_down, _, l_down = get_twiss(ring, dp - 0.5 * ddp, uintrefs, keep_lattice=True)
        chrom = (tune_up - tune_down) / ddp
        dispersion = (l_up['closed_orbit'] - l_down['closed_orbit'])[:, :4] / ddp
        disp0 = (d0_up['closed_orbit'] - d0_down['closed_orbit'])[:4] / ddp
    else:
        chrom = None
        dispersion = numpy.NaN
        disp0 = numpy.NaN
<<<<<<< HEAD

    twiss0 = numpy.array(
        (0, 0.0, orbit, disp0, numpy.array([a0_x, a0_y]), numpy.array([b0_x, b0_y]), 0.0, m44), dtype=TWISS_DTYPE)

    # Propagate to reference points
    if nrefs > 0:
        alpha_x, beta_x, mu_x = _twiss22(mstack[:2, :2, :], a0_x, b0_x)
        alpha_z, beta_z, mu_z = _twiss22(mstack[2:, 2:, :], a0_y, b0_y)

        twiss = numpy.zeros(nrefs, dtype=TWISS_DTYPE)
        twiss['idx'] = uintrefs
        # Use rollaxis to get the arrays in the correct shape for the twiss
        # structured array - that is, with nrefs as the first dimension.
        twiss['s_pos'] = get_s_pos(ring, uintrefs[:nrefs])
        twiss['closed_orbit'] = numpy.rollaxis(orbs, -1)
        twiss['m44'] = numpy.rollaxis(mstack, -1)
        twiss['alpha'] = numpy.stack((alpha_x, alpha_z), axis=1)
        twiss['beta'] = numpy.stack((beta_x, beta_z), axis=1)
        twiss['mu'] = numpy.stack((mu_x, mu_z), axis=1)
        twiss['dispersion'] = dispersion
    else:
        twiss = numpy.array([], dtype=TWISS_DTYPE)

=======

    twiss0 = numpy.array(
        (0, 0.0, orbit, disp0, numpy.array([a0_x, a0_y]), numpy.array([b0_x, b0_y]), 0.0, m44), dtype=TWISS_DTYPE)

    # Propagate to reference points
    if nrefs > 0:
        alpha_x, beta_x, mu_x = _twiss22(mstack[:2, :2, :], a0_x, b0_x)
        alpha_z, beta_z, mu_z = _twiss22(mstack[2:, 2:, :], a0_y, b0_y)

        twiss = numpy.zeros(nrefs, dtype=TWISS_DTYPE)
        twiss['idx'] = uintrefs
        # Use rollaxis to get the arrays in the correct shape for the twiss
        # structured array - that is, with nrefs as the first dimension.
        twiss['s_pos'] = get_s_pos(ring, uintrefs[:nrefs])
        twiss['closed_orbit'] = orbs
        twiss['m44'] = numpy.rollaxis(mstack, -1)
        twiss['alpha'] = numpy.stack((alpha_x, alpha_z), axis=1)
        twiss['beta'] = numpy.stack((beta_x, beta_z), axis=1)
        twiss['mu'] = numpy.stack((mu_x, mu_z), axis=1)
        twiss['dispersion'] = dispersion
    else:
        twiss = numpy.array([], dtype=TWISS_DTYPE)

>>>>>>> 134160de
    if refpts is None:
        return twiss0, tune, chrom
    else:
        return twiss0, tune, chrom, twiss


def linopt(ring, dp=0.0, refpts=None, get_chrom=False, orbit=None, keep_lattice=False, ddp=DDP):
    """
    Perform linear analysis of the COUPLED lattices

    lindata, tune, chrom = linopt(ring, dp, refpts)

    PARAMETERS
        ring            lattice description
        dp              momentum deviation. Defaults to 0
        refpts          Optional: elements at which data is returned. It can be
                        1) an integer (0 indicating the first element)
                        2) a list of integers
                        3) a numpy array of booleans as long as ring where
                           selected elements are true
                        Defaults to None

    KEYWORDS
        orbit           avoids looking for the colsed orbit if is already known ((6,) array)
        get_chrom       compute dispersion and chromaticities. Needs computing the optics
                        at 2 different momentum deviations around the central one.
                        Defaults to False
        keep_lattice    Assume no lattice change since the previous tracking.
                        Defaults to False
        ddp=1.0E-8      momentum deviation used for computation of chromaticities and dispersion

    OUTPUT
        lindata0        linear optics data at the entrance/end of the ring
        tune            [tune_A, tune_B], linear tunes for the two normal modes of linear motion [1]
        chrom           [ksi_A , ksi_B], vector of chromaticities ksi = d(nu)/(dP/P).
                        Only computed if 'get_chrom' is True
        lindata         Only returned if refpts is not None:
                        linear optics at the points refered to by refpts

        lindata is a structured array with fields:
        idx             element index in the ring                           (nrefs,)
        s_pos           longitudinal position [m]                           (nrefs,)
        closed_orbit    closed orbit vector with                            (nrefs, 6)
        dispersion      dispersion vector.                                  (nrefs, 4)
                        Only computed if 'get_chrom' is True                (nrefs, 4)
        m44             4x4 transfer matrix M from the beginning of ring    (nrefs, 4, 4)
                        to the entrance of the element [2]
        A               (2, 2) matrix A in [3]                              (nrefs, 2, 2)
        B               (2, 2) matrix B in [3]                              (nrefs, 2, 2)
        C               (2, 2) matrix C in [3]                              (nrefs, 2, 2)
        gamma           gamma parameter of the transformation to eigenmodes (nrefs,)
        mu              [mux, muy], A and B betatron phase                  (nrefs, 2)
        beta            [betax, betay] vector                               (nrefs, 2)
        alpha           [alphax, alphay] vector                             (nrefs, 2)
        All values are given at the entrance of each element specified in refpts.

    REFERENCES
        [1] D.Edwars,L.Teng IEEE Trans.Nucl.Sci. NS-20, No.3, p.885-888, 1973
        [2] E.Courant, H.Snyder
        [3] D.Sagan, D.Rubin Phys.Rev.Spec.Top.-Accelerators and beams, vol.2 (1999)

    See also get_twiss

    """

    def analyze(r44):
        t44 = r44.reshape((4, 4))
        mm = t44[:2, :2]
        nn = t44[2:, 2:]
        m = t44[:2, 2:]
        n = t44[2:, :2]
        gamma = sqrt(numpy.linalg.det(numpy.dot(n, C) + numpy.dot(G, nn)))
        msa = (md((G, mm)) - md((m, _jmt, C.T, _jmt.T))) / gamma
        msb = (numpy.dot(n, C) + numpy.dot(G, nn)) / gamma
        cc = md(((numpy.dot(mm, C) + numpy.dot(G, m)), _jmt, msb.T, _jmt.T))
        aa = md((msa, A, _jmt, msa.T, _jmt.T))
        bb = md((msb, B, _jmt, msb.T, _jmt.T))
        return msa, msb, gamma, cc, aa, bb

    uintrefs = uint32_refpts([] if refpts is None else refpts, len(ring))

    if orbit is None:
        orbit = find_orbit4(ring, dp, keep_lattice=keep_lattice)
        keep_lattice = True
    orbs = numpy.rollaxis(numpy.squeeze(lattice_pass(ring, orbit.copy(order='K'), refpts=uintrefs,
                                                     keep_lattice=keep_lattice), axis=(1, 3)), -1)
    m44, mstack = find_m44(ring, dp, uintrefs, orbit=orbit, keep_lattice=True)
    nrefs = uintrefs.size

    # Calculate A, B, C, gamma at the first element
    M = m44[:2, :2]
    N = m44[2:, 2:]
    m = m44[:2, 2:]
    n = m44[2:, :2]

    H = m + md((_jmt, n.T, _jmt.T))
    t = numpy.trace(M - N)
    t2 = t * t
    t2h = t2 + 4.0 * numpy.linalg.det(H)

    g = sqrt(1.0 + sqrt(t2 / t2h)) / sqrt(2.0)
    G = numpy.diag((g, g))
    C = -H * numpy.sign(t) / (g * sqrt(t2h))
<<<<<<< HEAD
    A = md((G, G, M)) - numpy.dot(G, (md((m, _s2, C.T, _s2.T)) + md((C, n)))) + md((C, N, _s2, C.T, _s2.T))
    B = md((G, G, N)) + numpy.dot(G, (md((_s2, C.T, _s2.T, m)) + md((n, C)))) + md((_s2, C.T, _s2.T, M, C))
=======
    A = md((G, G, M)) - numpy.dot(G, (md((m, _jmt, C.T, _jmt.T)) + md((C, n)))) + md((C, N, _jmt, C.T, _jmt.T))
    B = md((G, G, N)) + numpy.dot(G, (md((_jmt, C.T, _jmt.T, m)) + md((n, C)))) + md((_jmt, C.T, _jmt.T, M, C))
>>>>>>> 134160de

    # Get initial twiss parameters
    a0_a, b0_a, tune_a = _closure(A)
    a0_b, b0_b, tune_b = _closure(B)
    tune = numpy.array([tune_a, tune_b])

    if get_chrom:
        d0_up, tune_up, _, l_up = linopt(ring, dp + 0.5 * ddp, uintrefs, keep_lattice=True)
        d0_down, tune_down, _, l_down = linopt(ring, dp - 0.5 * ddp, uintrefs, keep_lattice=True)
        chrom = (tune_up - tune_down) / ddp
        dispersion = (l_up['closed_orbit'] - l_down['closed_orbit'])[:, :4] / ddp
        disp0 = (d0_up['closed_orbit'] - d0_down['closed_orbit'])[:4] / ddp
    else:
        chrom = None
        dispersion = numpy.NaN
        disp0 = numpy.NaN

    lindata0 = numpy.array(
        (0, 0.0, orbit, disp0, numpy.array([a0_a, a0_b]), numpy.array([b0_a, b0_b]), 0.0, m44, A, B, C, g),
        dtype=LINDATA_DTYPE)

    # Propagate to reference points
    if nrefs > 0:
        MSA, MSB, gamma, CL, AL, BL = zip(*map(analyze, numpy.split(mstack, mstack.shape[2], axis=2)))
        alpha_a, beta_a, mu_a = _twiss22(numpy.stack(MSA, axis=2), a0_a, b0_a)
        alpha_b, beta_b, mu_b = _twiss22(numpy.stack(MSB, axis=2), a0_b, b0_b)

        lindata = numpy.zeros(nrefs, dtype=LINDATA_DTYPE)
        lindata['idx'] = uintrefs
        # Use rollaxis to get the arrays in the correct shape for the lindata
        # structured array - that is, with nrefs as the first dimension.
        lindata['s_pos'] = get_s_pos(ring, uintrefs)
<<<<<<< HEAD
        lindata['closed_orbit'] = numpy.rollaxis(orbs, -1)
=======
        lindata['closed_orbit'] = orbs
>>>>>>> 134160de
        lindata['m44'] = numpy.rollaxis(mstack, -1)
        lindata['alpha'] = numpy.stack((alpha_a, alpha_b), axis=1)
        lindata['beta'] = numpy.stack((beta_a, beta_b), axis=1)
        lindata['mu'] = numpy.stack((mu_a, mu_b), axis=1)
        lindata['A'] = AL
        lindata['B'] = BL
        lindata['C'] = CL
        lindata['gamma'] = gamma
        lindata['dispersion'] = dispersion
    else:
        lindata = numpy.array([], dtype=LINDATA_DTYPE)

    if refpts is None:
        return lindata0, tune, chrom
    else:
        return lindata0, tune, chrom, lindata<|MERGE_RESOLUTION|>--- conflicted
+++ resolved
@@ -111,13 +111,8 @@
         orbit = find_orbit4(ring, dp, keep_lattice=keep_lattice)
         keep_lattice = True
 
-<<<<<<< HEAD
-    orbs = numpy.squeeze(lattice_pass(ring, orbit.copy(order='K'), refpts=uintrefs,
-                                      keep_lattice=keep_lattice))
-=======
     orbs = numpy.rollaxis(numpy.squeeze(lattice_pass(ring, orbit.copy(order='K'), refpts=uintrefs,
                                                      keep_lattice=keep_lattice), axis=(1, 3)), -1)
->>>>>>> 134160de
     m44, mstack = find_m44(ring, dp, uintrefs, orbit=orbit, keep_lattice=True)
     nrefs = uintrefs.size
 
@@ -138,31 +133,6 @@
         chrom = None
         dispersion = numpy.NaN
         disp0 = numpy.NaN
-<<<<<<< HEAD
-
-    twiss0 = numpy.array(
-        (0, 0.0, orbit, disp0, numpy.array([a0_x, a0_y]), numpy.array([b0_x, b0_y]), 0.0, m44), dtype=TWISS_DTYPE)
-
-    # Propagate to reference points
-    if nrefs > 0:
-        alpha_x, beta_x, mu_x = _twiss22(mstack[:2, :2, :], a0_x, b0_x)
-        alpha_z, beta_z, mu_z = _twiss22(mstack[2:, 2:, :], a0_y, b0_y)
-
-        twiss = numpy.zeros(nrefs, dtype=TWISS_DTYPE)
-        twiss['idx'] = uintrefs
-        # Use rollaxis to get the arrays in the correct shape for the twiss
-        # structured array - that is, with nrefs as the first dimension.
-        twiss['s_pos'] = get_s_pos(ring, uintrefs[:nrefs])
-        twiss['closed_orbit'] = numpy.rollaxis(orbs, -1)
-        twiss['m44'] = numpy.rollaxis(mstack, -1)
-        twiss['alpha'] = numpy.stack((alpha_x, alpha_z), axis=1)
-        twiss['beta'] = numpy.stack((beta_x, beta_z), axis=1)
-        twiss['mu'] = numpy.stack((mu_x, mu_z), axis=1)
-        twiss['dispersion'] = dispersion
-    else:
-        twiss = numpy.array([], dtype=TWISS_DTYPE)
-
-=======
 
     twiss0 = numpy.array(
         (0, 0.0, orbit, disp0, numpy.array([a0_x, a0_y]), numpy.array([b0_x, b0_y]), 0.0, m44), dtype=TWISS_DTYPE)
@@ -186,7 +156,6 @@
     else:
         twiss = numpy.array([], dtype=TWISS_DTYPE)
 
->>>>>>> 134160de
     if refpts is None:
         return twiss0, tune, chrom
     else:
@@ -290,13 +259,8 @@
     g = sqrt(1.0 + sqrt(t2 / t2h)) / sqrt(2.0)
     G = numpy.diag((g, g))
     C = -H * numpy.sign(t) / (g * sqrt(t2h))
-<<<<<<< HEAD
-    A = md((G, G, M)) - numpy.dot(G, (md((m, _s2, C.T, _s2.T)) + md((C, n)))) + md((C, N, _s2, C.T, _s2.T))
-    B = md((G, G, N)) + numpy.dot(G, (md((_s2, C.T, _s2.T, m)) + md((n, C)))) + md((_s2, C.T, _s2.T, M, C))
-=======
     A = md((G, G, M)) - numpy.dot(G, (md((m, _jmt, C.T, _jmt.T)) + md((C, n)))) + md((C, N, _jmt, C.T, _jmt.T))
     B = md((G, G, N)) + numpy.dot(G, (md((_jmt, C.T, _jmt.T, m)) + md((n, C)))) + md((_jmt, C.T, _jmt.T, M, C))
->>>>>>> 134160de
 
     # Get initial twiss parameters
     a0_a, b0_a, tune_a = _closure(A)
@@ -329,11 +293,7 @@
         # Use rollaxis to get the arrays in the correct shape for the lindata
         # structured array - that is, with nrefs as the first dimension.
         lindata['s_pos'] = get_s_pos(ring, uintrefs)
-<<<<<<< HEAD
-        lindata['closed_orbit'] = numpy.rollaxis(orbs, -1)
-=======
         lindata['closed_orbit'] = orbs
->>>>>>> 134160de
         lindata['m44'] = numpy.rollaxis(mstack, -1)
         lindata['alpha'] = numpy.stack((alpha_a, alpha_b), axis=1)
         lindata['beta'] = numpy.stack((beta_a, beta_b), axis=1)
