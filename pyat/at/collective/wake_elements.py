--- conflicted
+++ resolved
@@ -122,12 +122,8 @@
 
     @property
     def Nturns(self):
-<<<<<<< HEAD
+        """Number of turn for the wake field"""
         return self._nturns
-=======
-        """Number of turn for the wake field"""
-        return self._nslice
->>>>>>> edaab055
 
     @Nturns.setter
     def Nturns(self, nturns):
