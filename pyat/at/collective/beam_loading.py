--- conflicted
+++ resolved
@@ -180,13 +180,10 @@
                 takes a sliding window.
             windowlength (int): for WINDOW feedback mode, states the length (in turns)
                 for the sliding window. Must be smaller than buffersize. 
-<<<<<<< HEAD
+
             system_harmonic (float): Used to compute the nominal rf frequency for the 
                 given system. e.g. third of fourth harmonic of rf_frequency. If None,
                 then will be computed to the nearest integer multiple of rf_frequency.  
-=======
-                
->>>>>>> 3c49d654
         Returns:
             bl_elem (Element): beam loading element
         """
@@ -240,10 +237,7 @@
         self._vbunch = None
         self._buffersize = buffersize
         self._windowlength = kwargs.pop('windowlength', 0)
-<<<<<<< HEAD
-
-=======
->>>>>>> 3c49d654
+
         if self._windowlength > self._buffersize:
             raise ValueError('The windowlength must be smaller than the buffersize') 
         self._vgen_buffer = numpy.zeros(1)
