import at
import matlab
import numpy
import pytest


def _ml_refs(refpts, nelems):
    """Convert refpoints to Matlab"""
    uintrefs = at.uint32_refpts(refpts, nelems)
    # noinspection PyUnresolvedReferences
    return matlab.double([ref+1 for ref in uintrefs])


# noinspection PyUnresolvedReferences
@pytest.mark.parametrize('dp', (-0.01, 0.0, 0.01))
@pytest.mark.parametrize('ml_lattice, py_lattice',
                         [(pytest.lazy_fixture('ml_hmba'),
                           pytest.lazy_fixture('py_hmba'))])
def test_avlinopt(engine, ml_lattice, py_lattice, dp):
    nelems = len(py_lattice)
    refpts = range(nelems)
    mlrefs = _ml_refs(refpts, nelems)

    # Python call
    lindata, avebeta, avemu, avedisp, aves, tune, chrom = \
        at.avlinopt(py_lattice, dp, refpts=refpts, ddp=1.e-6)
    # Matlab call
    ml_data, ml_avebeta, ml_avemu, ml_avedisp, ml_tune, ml_chrom = \
        engine.pyproxy('atavedata', ml_lattice, dp, mlrefs, nargout=6)
    # Comparison
    numpy.testing.assert_allclose(avebeta, numpy.asarray(ml_avebeta), rtol=1.0e-11, atol=1.0e-20)
<<<<<<< HEAD
    numpy.testing.assert_allclose(avemu, numpy.asarray(ml_avemu), rtol=1.0e-11, atol=1.0e-20)
    numpy.testing.assert_allclose(avedisp, numpy.asarray(ml_avedisp), rtol=1.0e-11, atol=1.0e-10)
    
=======
    numpy.testing.assert_allclose(avemu, numpy.asarray(ml_avemu), rtol=1.0e-12, atol=1.0e-20)
    numpy.testing.assert_allclose(avedisp, numpy.asarray(ml_avedisp), rtol=1.0e-12, atol=1.0e-10)
>>>>>>> 9d2f94ac
<|MERGE_RESOLUTION|>--- conflicted
+++ resolved
@@ -29,11 +29,6 @@
         engine.pyproxy('atavedata', ml_lattice, dp, mlrefs, nargout=6)
     # Comparison
     numpy.testing.assert_allclose(avebeta, numpy.asarray(ml_avebeta), rtol=1.0e-11, atol=1.0e-20)
-<<<<<<< HEAD
     numpy.testing.assert_allclose(avemu, numpy.asarray(ml_avemu), rtol=1.0e-11, atol=1.0e-20)
     numpy.testing.assert_allclose(avedisp, numpy.asarray(ml_avedisp), rtol=1.0e-11, atol=1.0e-10)
-    
-=======
-    numpy.testing.assert_allclose(avemu, numpy.asarray(ml_avemu), rtol=1.0e-12, atol=1.0e-20)
-    numpy.testing.assert_allclose(avedisp, numpy.asarray(ml_avedisp), rtol=1.0e-12, atol=1.0e-10)
->>>>>>> 9d2f94ac
+    