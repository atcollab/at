--- conflicted
+++ resolved
@@ -33,12 +33,7 @@
     ml_data, ml_avebeta, ml_avemu, ml_avedisp, ml_tune, ml_chrom = \
         engine.pyproxy('atavedata', ml_lattice, dp, mlrefs, nargout=6)
     # Comparison
-<<<<<<< HEAD
-    numpy.testing.assert_allclose(avebeta, numpy.asarray(ml_avebeta), rtol=1.0e-10, atol=1.0e-10)
-    numpy.testing.assert_allclose(avemu, numpy.asarray(ml_avemu), rtol=1.0e-10, atol=1.0e-10)
-    numpy.testing.assert_allclose(avedisp, numpy.asarray(ml_avedisp), rtol=1.0e-10, atol=1.0e-10)
-=======
     numpy.testing.assert_allclose(avebeta, numpy.asarray(ml_avebeta), rtol=1.0e-11, atol=1.0e-20)
     numpy.testing.assert_allclose(avemu, numpy.asarray(ml_avemu), rtol=1.0e-11, atol=1.0e-20)
     numpy.testing.assert_allclose(avedisp, numpy.asarray(ml_avedisp), rtol=1.0e-11, atol=1.0e-10)
->>>>>>> 37059686
+    