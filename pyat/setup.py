import glob
from io import open
import os
from os.path import abspath, basename, dirname, exists, join, splitext
import sys
import shutil
from setuptools import setup, Extension, find_packages
try:
    import numpy
except ImportError:
    print('\npyAT requires numpy. '
          'Please install numpy: "pip install numpy"\n')
    sys.exit()


here = abspath(dirname(__file__))
macros = [('PYAT', None)]

<<<<<<< HEAD

# Get the long description from the README file
with open(os.path.join(here, 'README.rst'), encoding='utf-8') as f:
    long_description = f.read()


class CopyDuringBuild(build_ext):
    """Only copy integrators and diffmatrix during build. This avoids filepath
    issues during wheel building where a temporary copy of pyAT is made.
    """
    def run(self):
        here = os.path.abspath(os.path.dirname(__file__))
        integrator_src_orig = os.path.abspath(os.path.join(here, '../atintegrators'))
        integrator_src = os.path.abspath(os.path.join(here, 'integrator-src'))
        diffmatrix_source = os.path.abspath(os.path.join(here, '../atmat/atphysics/Radiation'))
        # Copy files into pyat for distribution.
        source_files = glob.glob(os.path.join(integrator_src_orig, '*.[ch]'))
        source_files.extend(glob.glob(os.path.join(integrator_src_orig, '*.cc')))
        source_files.extend(glob.glob(os.path.join(diffmatrix_source, 'findmpoleraddiffmatrix.c')))
        if not os.path.exists(integrator_src):
            os.makedirs(integrator_src)
        for f in source_files:
            shutil.copy2(f, integrator_src)
        build_ext.run(self)


at_source = os.path.abspath(os.path.join(here,'at.c'))
integrator_src_orig = os.path.abspath(os.path.join(here, '../atintegrators'))
integrator_src = os.path.abspath(os.path.join(here, 'integrator-src'))
diffmatrix_source = os.path.abspath(os.path.join(here, '../atmat/atphysics/Radiation'))
pass_methods = glob.glob(os.path.join(integrator_src, '*Pass.c'))
pass_methods.extend(glob.glob(os.path.join(integrator_src, '*Pass.cc')))
diffmatrix_method = os.path.join(integrator_src, 'findmpoleraddiffmatrix.c')

=======
>>>>>>> 46528bdc
cflags = []

if not sys.platform.startswith('win32'):
    cflags += ['-Wno-unused-function']


# Get the long description from the README file
with open(join(here, 'README.rst'), encoding='utf-8') as f:
    long_description = f.read()


# It is easier to copy the integrator files into a directory inside pyat
# for packaging. However, we cannot always rely on this directory being
# inside a clone of at and having the integrator sources available, and
# this file is executed each time any setup.py command is run.
# It appears that only copying the files when they are available is
# sufficient.
at_source = abspath(join(here,'at.c'))
integrator_src_orig = abspath(join(here, '..', 'atintegrators'))
integrator_src = abspath(join(here, 'integrator-src'))
diffmatrix_source = abspath(
    join(here, '..', 'atmat', 'atphysics', 'Radiation')
)

if exists(integrator_src_orig):
    # Copy files into pyat for distribution.
    source_files = glob.glob(join(integrator_src_orig, '*.[ch]'))
    source_files.extend(
        glob.glob(join(diffmatrix_source, 'findmpoleraddiffmatrix.c'))
    )
    if not exists(integrator_src):
        os.makedirs(integrator_src)
    for f in source_files:
        shutil.copy2(f, integrator_src)

pass_methods = glob.glob(join(integrator_src, '*Pass.c'))
diffmatrix_method = join(integrator_src, 'findmpoleraddiffmatrix.c')


def integrator_ext(pass_method):
    name, _ = splitext(basename(pass_method))
    name = ".".join(('at', 'integrators', name))
    return Extension(
        name=name,
        sources=[pass_method],
        include_dirs=[numpy.get_include(), integrator_src, diffmatrix_source],
        define_macros=macros,
        extra_compile_args=cflags
    )


at = Extension(
    'at.tracking.atpass',
    sources=[at_source],
    define_macros=macros,
    include_dirs=[numpy.get_include(), integrator_src, diffmatrix_source],
    extra_compile_args=cflags
)

diffmatrix = Extension(
    name='at.physics.diffmatrix',
    sources=[diffmatrix_method],
    include_dirs=[numpy.get_include(), integrator_src, diffmatrix_source],
    define_macros=macros,
    extra_compile_args=cflags
)

setup(
    name='accelerator-toolbox',
    version='0.0.3',
    description='Accelerator Toolbox',
    long_description=long_description,
    author='The AT collaboration',
    author_email='atcollab-general@lists.sourceforge.net',
    url='https://pypi.org/project/accelerator-toolbox/',
    # Numpy 1.14.3 is the oldest version that builds with Python 3.7.
    install_requires=['numpy>=1.14.3', 'scipy>=0.16'],
    packages=find_packages(),
    ext_modules=[at, diffmatrix] + [integrator_ext(pm) for pm in pass_methods],
    zip_safe=False,
    python_requires='>=2.7.4'
)<|MERGE_RESOLUTION|>--- conflicted
+++ resolved
@@ -16,43 +16,6 @@
 here = abspath(dirname(__file__))
 macros = [('PYAT', None)]
 
-<<<<<<< HEAD
-
-# Get the long description from the README file
-with open(os.path.join(here, 'README.rst'), encoding='utf-8') as f:
-    long_description = f.read()
-
-
-class CopyDuringBuild(build_ext):
-    """Only copy integrators and diffmatrix during build. This avoids filepath
-    issues during wheel building where a temporary copy of pyAT is made.
-    """
-    def run(self):
-        here = os.path.abspath(os.path.dirname(__file__))
-        integrator_src_orig = os.path.abspath(os.path.join(here, '../atintegrators'))
-        integrator_src = os.path.abspath(os.path.join(here, 'integrator-src'))
-        diffmatrix_source = os.path.abspath(os.path.join(here, '../atmat/atphysics/Radiation'))
-        # Copy files into pyat for distribution.
-        source_files = glob.glob(os.path.join(integrator_src_orig, '*.[ch]'))
-        source_files.extend(glob.glob(os.path.join(integrator_src_orig, '*.cc')))
-        source_files.extend(glob.glob(os.path.join(diffmatrix_source, 'findmpoleraddiffmatrix.c')))
-        if not os.path.exists(integrator_src):
-            os.makedirs(integrator_src)
-        for f in source_files:
-            shutil.copy2(f, integrator_src)
-        build_ext.run(self)
-
-
-at_source = os.path.abspath(os.path.join(here,'at.c'))
-integrator_src_orig = os.path.abspath(os.path.join(here, '../atintegrators'))
-integrator_src = os.path.abspath(os.path.join(here, 'integrator-src'))
-diffmatrix_source = os.path.abspath(os.path.join(here, '../atmat/atphysics/Radiation'))
-pass_methods = glob.glob(os.path.join(integrator_src, '*Pass.c'))
-pass_methods.extend(glob.glob(os.path.join(integrator_src, '*Pass.cc')))
-diffmatrix_method = os.path.join(integrator_src, 'findmpoleraddiffmatrix.c')
-
-=======
->>>>>>> 46528bdc
 cflags = []
 
 if not sys.platform.startswith('win32'):
@@ -80,6 +43,7 @@
 if exists(integrator_src_orig):
     # Copy files into pyat for distribution.
     source_files = glob.glob(join(integrator_src_orig, '*.[ch]'))
+    source_files.extend(glob.glob(join(integrator_src_orig, '*.cc')))
     source_files.extend(
         glob.glob(join(diffmatrix_source, 'findmpoleraddiffmatrix.c'))
     )
@@ -89,6 +53,7 @@
         shutil.copy2(f, integrator_src)
 
 pass_methods = glob.glob(join(integrator_src, '*Pass.c'))
+pass_methods.extend(glob.glob(join(integrator_src, '*Pass.cc')))
 diffmatrix_method = join(integrator_src, 'findmpoleraddiffmatrix.c')
 
 
