--- conflicted
+++ resolved
@@ -16,15 +16,10 @@
     FileNotFoundError = IOError
 
 def select_omp():
-    if exists('/usr/local/include/omp.h'):      # Homebrew
+    if exists('/usr/local/include/omp.h'):
         return '-I/usr/local/include', '/usr/local/lib'
-<<<<<<< HEAD
-    elif exists('/opt/local/include/omp.h'):    # MacPorts
-        return '-I/opt/local/include', '/opt/local/lib'
-=======
     elif exists('/opt/local/include/libomp/omp.h'):
         return '-I/opt/local/include/libomp', '/opt/local/lib/libomp'
->>>>>>> 1205a309
     else:
         raise FileNotFoundError('\n'.join(('',
           'libomp.dylib must be installed with your favourite package manager:',
