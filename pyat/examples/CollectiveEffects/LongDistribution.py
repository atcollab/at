import numpy
import at
import matplotlib.pyplot as plt
from matplotlib import cm
from at.collective import Wake, LongResonatorElement
from at.collective.haissinski import Haissinski

# First we define the ring, the BB resonator, the current and the wake element
ring = at.load_m('../../../machine_data/esrf.m')



freq = 10e9
qfactor = 1
Rs = 1e4
current = 5e-4
m = 50  # 30 is quite coarse, 70 or 80 is very fine. 50 is middle
kmax = 8

<<<<<<< HEAD
srange = Wake.build_srange(-0.36, 0.36, 1.0e-5, 1.0e-2, ring.circumference, ring.circumference)
srange = numpy.sort(numpy.concatenate((srange, [1e-24])))
=======
srange = Wake.build_srange(0., 0.36, 1.0e-5, 1.0e-2,
                           ring.circumference, ring.circumference)
>>>>>>> 616badf2

# Now we initialise the Haissinski class, and solve
# then we normalise the distribution and shift the charge center to be at 0
wobj = Wake.long_resonator(srange, freq, qfactor, Rs, ring.beta)
ha = Haissinski(wobj, ring, m=m, kmax=kmax,
                current=current, numIters=30, eps=1e-13)
ha.solve()

ha_x_tmp = ha.q_array*ha.sigma_l
ha_prof = ha.res/ha.Ic
ha_prof /= numpy.trapz(ha_prof, x=ha_x_tmp)
ha_cc = numpy.average(ha_x_tmp, weights=ha_prof)
ha_x = (ha_x_tmp - ha_cc)

'''
currents = numpy.arange(0, 1.1e-3, 2e-4)
ha.solve_steps(currents)

fig = plt.figure()
ax1 = fig.add_subplot(111)
for i in numpy.arange(len(currents)):
    ax1.plot(1e3*ha.q_array*ha.sigma_l, ha.res_steps[i,:]/ha.I_steps[i],
             label='Ib={:f}mA'.format(currents[i]*1e3),
             color=cm.jet(float(i)/len(currents)))
ax1.legend()
ax1.set_xlabel('z [mm]')
ax1.set_ylabel(r'$\rho(z)$')
plt.show()
'''

<<<<<<< HEAD
# Now we set up and run the tracking. The final distribution is an average of the last numAve turns 
ring.beam_current = current
welem = LongResonatorElement('wake', ring, srange, freq, qfactor, Rs, Nslice=300)
=======
# Now we set up and run the tracking.
# The final distribution is an average of the last numAve turns
welem = LongResonatorElement('wake', ring,
                             srange, freq, qfactor, Rs, Nslice=300)
>>>>>>> 616badf2

Nbunches = 1
ring.beam_current = current
ring.set_fillpattern(Nbunches)

ring.radiation_on()
ring.set_cavity_phase()
_, fring = at.fast_ring(ring)
fring.append(welem)


sigm = at.sigma_matrix(ring.radiation_on(copy=True))
Nparts = 10000
Nturns = 20000
nbins = 60
part = at.beam(Nparts, sigm)

histAveFlag = False
numAve = 5000
id0 = 0
for t in numpy.arange(Nturns):
    if t % 1000 == 0:
        print('Tracking turn ', t, ' of ', Nturns)
    _ = at.lattice_pass(fring, part)
<<<<<<< HEAD
    
    if t > Nturns-numAve:  
=======

    if t > Nturns-numAve:
>>>>>>> 616badf2
        if not histAveFlag:
            histAveFlag = True

            nt1, et1 = numpy.histogram(part[5, :], bins=nbins)

            etc1 = numpy.array([(et1[i] + et1[i + 1]) / 2
                                for i in numpy.arange(len(et1) - 1)])

            allData = numpy.zeros((len(etc1), numAve + 1))
            allData[:, 0] = etc1
            allData[:, id0 + 1] = nt1

        else:
            n1, e1 = numpy.histogram(part[5, :], bins=et1)
            ec1 = numpy.array([(e1[i] + e1[i + 1]) / 2
                               for i in numpy.arange(len(e1) - 1)])
            allData[:, id0 + 1] = n1
        id0 += 1


# Identical post processing of tracking distribution (to the Haissinski)
zr_tmp = allData[:, 0]
prof = numpy.mean(allData[:, 1:], axis=1)
prof /= numpy.trapz(prof, x=zr_tmp)

cc = numpy.average(zr_tmp, weights=prof)
zr = zr_tmp - cc

fig = plt.figure()
ax1 = fig.add_subplot(111)
ax1.plot(1e3*ha_x, ha_prof,
         color='r', linestyle='solid', label='Haissinski Solution')
ax1.plot(1e3*zr, prof, color='k', linestyle='dashed', label='Tracking')
ax1.set_xlabel('z [mm]')
ax1.set_ylabel(r'$\rho(z)$')
ax1.legend()
<<<<<<< HEAD
plt.savefig('./haissinski_dist.png')
plt.show()


=======
plt.show()
>>>>>>> 616badf2
<|MERGE_RESOLUTION|>--- conflicted
+++ resolved
@@ -17,13 +17,9 @@
 m = 50  # 30 is quite coarse, 70 or 80 is very fine. 50 is middle
 kmax = 8
 
-<<<<<<< HEAD
-srange = Wake.build_srange(-0.36, 0.36, 1.0e-5, 1.0e-2, ring.circumference, ring.circumference)
-srange = numpy.sort(numpy.concatenate((srange, [1e-24])))
-=======
+
 srange = Wake.build_srange(0., 0.36, 1.0e-5, 1.0e-2,
                            ring.circumference, ring.circumference)
->>>>>>> 616badf2
 
 # Now we initialise the Haissinski class, and solve
 # then we normalise the distribution and shift the charge center to be at 0
@@ -54,16 +50,12 @@
 plt.show()
 '''
 
-<<<<<<< HEAD
-# Now we set up and run the tracking. The final distribution is an average of the last numAve turns 
-ring.beam_current = current
-welem = LongResonatorElement('wake', ring, srange, freq, qfactor, Rs, Nslice=300)
-=======
+
 # Now we set up and run the tracking.
 # The final distribution is an average of the last numAve turns
 welem = LongResonatorElement('wake', ring,
                              srange, freq, qfactor, Rs, Nslice=300)
->>>>>>> 616badf2
+
 
 Nbunches = 1
 ring.beam_current = current
@@ -88,13 +80,9 @@
     if t % 1000 == 0:
         print('Tracking turn ', t, ' of ', Nturns)
     _ = at.lattice_pass(fring, part)
-<<<<<<< HEAD
-    
-    if t > Nturns-numAve:  
-=======
 
     if t > Nturns-numAve:
->>>>>>> 616badf2
+
         if not histAveFlag:
             histAveFlag = True
 
@@ -131,11 +119,5 @@
 ax1.set_xlabel('z [mm]')
 ax1.set_ylabel(r'$\rho(z)$')
 ax1.legend()
-<<<<<<< HEAD
 plt.savefig('./haissinski_dist.png')
-plt.show()
-
-
-=======
-plt.show()
->>>>>>> 616badf2
+plt.show()