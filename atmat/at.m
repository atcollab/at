--- conflicted
+++ resolved
@@ -1,9 +1,5 @@
 % Accelerator Toolbox
-<<<<<<< HEAD
 % Version 2.4.1 (#657) 18-Sep-2023
-=======
-% Version 2.4.1 (#663) 22-Sep-2023
->>>>>>> 6081f262
 %
 % The Accelerator Toolbox was originally created by Andrei Terebilo.
 % Development is now continued by a multi-laboratory collaboration, <a href="matlab:web('https://github.com/atcollab')">atcollab</a>
