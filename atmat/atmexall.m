--- conflicted
+++ resolved
@@ -215,15 +215,10 @@
     end
 
     function include=select_omp()
-        if exist('/usr/local/include/omp.h', 'file')        % Homebrew
+        if exist('/usr/local/include/omp.h', 'file')
             include='-I/usr/local/include';
-<<<<<<< HEAD
-        elseif exist('/opt/local/include/omp.h', 'file')    % MacPorts
-            include='-I/opt/local/include';
-=======
         elseif exist('/opt/local/include/libomp/omp.h', 'file')
             include='-I/opt/local/include/libomp';
->>>>>>> 1205a309
         else
             error('AT:MissingLibrary', strjoin({'', ...
                 'libomp.dylib must be installed with your favourite package manager:', '', ...
