--- conflicted
+++ resolved
@@ -98,11 +98,9 @@
     case 'Monitor'
         create=@atmonitor;
         [options,args]=doptions(elem,create);
-<<<<<<< HEAD
     case 'EnergyLoss'
         create=@atenergyloss;
         [options,args]=doptions(elem,create,{'EnergyLoss'});
-=======
     case 'InsertionDeviceKickMap'
         create=@atinsertiondevicekickmap;
         [options,args]=doptions(elem,create,{ ...
@@ -118,7 +116,6 @@
                             'xtable', ...
                             'ytable' ...
                             });
->>>>>>> 1ac8cba5
     otherwise %'Marker'
         create=@atmarker;
         [options,args]=doptions(elem,create);
