--- conflicted
+++ resolved
@@ -300,20 +300,10 @@
     if(Elem->cavitymode==0 || Elem->cavitymode>=4){
         atError("Unknown cavitymode provided."); check_error();
     } 
-<<<<<<< HEAD
+
 
     #ifdef _MSC_VER
     atError("Beam loading Phasor mode not implemented in Windows.");
-=======
-    if(Elem->blmode==0 || Elem->blmode>=3){
-        atError("Unknown blmode provided."); check_error();
-    } 
-
-    #ifdef _MSC_VER
-    if(Elem->blmode==2){
-        atError("Beam loading Phasor mode not implemented in Windows."); check_error();
-    }
->>>>>>> a3a87839
     #endif
     BeamLoadingCavityPass(r_in,num_particles,Param->nbunch,Param->bunch_spos,
                           Param->bunch_currents, rl, 
