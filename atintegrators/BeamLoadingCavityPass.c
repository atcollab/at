--- conflicted
+++ resolved
@@ -86,13 +86,9 @@
     double *vbeam_phasor = Elem->vbeam_phasor;
     double *vbeamk = Elem->vbeam;
     double *vcavk = Elem->vcav;
-    double *vgenk = Elem->vgen;
-<<<<<<< HEAD
-    double feedback_angle_offset = Elem->feedback_angle_offset;
+    double *vgenk = Elem->vgen;    double feedback_angle_offset = Elem->feedback_angle_offset;
     int bufferlengthnow = 0;
-=======
-    double detune_angle = Elem->detune_angle;
->>>>>>> 3c49d654
+
     double vbeam_set[] = {vbeam_phasor[0], vbeam_phasor[1]};
     double tot_current = 0.0;
     int i;
@@ -153,37 +149,14 @@
             write_buffer(vbunch, vbunch_buffer, 2*nbunch, buffersize);
         }   
 
-<<<<<<< HEAD
-        // If FBMode is set to ONETURN, then set the vbeam and move on
-        if(fbmode==1){
-            vbeam_set[0] = vbeamk[0];
-            vbeam_set[1] = vbeamk[1];        
-        }
-        // If FBMode is set to WINDOW, compute the vbeam_set from the buffer
-        
-        else if(fbmode==2){
-            // Compute the length of the buffer as we will not act until 
-            // the buffer is full. (2 arrays of vbeam and psi)
-            
-            bufferlengthnow = check_buffer_length(vbeam_buffer, buffersize, 2);
-
-            if ( bufferlengthnow >= windowlength){
-                compute_buffer_mean(vbeam_set, vbeam_buffer, windowlength, buffersize, 2);
-            } 
-        }
-        
-        
-        
-        if(cavitymode==1){
-            update_vgen(vbeam_set,vcavk,vgenk,phasegain,voltgain,feedback_angle_offset); 
-=======
+
         update_vbeam_set(fbmode, vbeam_set, vbeamk, vbeam_buffer,
                              buffersize, windowlength);
         
         
         if(cavitymode==1){
             update_vgen(vbeam_set,vcavk,vgenk,phasegain,voltgain,detune_angle); 
->>>>>>> 3c49d654
+
         }     
 
 
@@ -284,11 +257,7 @@
         Elem->vgen_buffer = vgen_buffer;
         Elem->vbeam_buffer = vbeam_buffer;
         Elem->vbunch_buffer = vbunch_buffer;
-<<<<<<< HEAD
         Elem->feedback_angle_offset = feedback_angle_offset;
-=======
-        Elem->detune_angle = detune_angle;
->>>>>>> 3c49d654
         Elem->fbmode = fbmode;
     }
     energy = atEnergy(Param->energy, Elem->Energy);
@@ -406,11 +375,8 @@
       Elem->vgen_buffer = vgen_buffer;
       Elem->vbeam_buffer = vbeam_buffer;
       Elem->vbunch_buffer = vbunch_buffer;
-<<<<<<< HEAD
       Elem->feedback_angle_offset = feedback_angle_offset;
-=======
-      Elem->detune_angle = detune_angle;
->>>>>>> 3c49d654
+
       Elem->fbmode = fbmode;
       if (nrhs > 2) atProperties(prhs[2], &Energy, &rest_energy, &charge);
 
